#!/usr/bin/env python

from setuptools import setup
import suntime

setup(name='suntime',
      version=suntime.__version__,
      description='Simple sunset and sunrise time calculation python library',
      author=suntime.__author__,
      author_email=suntime.__email__,
      url='https://github.com/SatAgro/suntime',
      copyright='Copyright 2019 SatAgro',
<<<<<<< HEAD
      license='LGPLv3',
      packages=['suntime'],
      install_requires=['dateutil']
=======
      packages=['suntime'], install_requires=['python-dateutil']
>>>>>>> 13edb8a3
      )<|MERGE_RESOLUTION|>--- conflicted
+++ resolved
@@ -10,11 +10,7 @@
       author_email=suntime.__email__,
       url='https://github.com/SatAgro/suntime',
       copyright='Copyright 2019 SatAgro',
-<<<<<<< HEAD
       license='LGPLv3',
       packages=['suntime'],
-      install_requires=['dateutil']
-=======
-      packages=['suntime'], install_requires=['python-dateutil']
->>>>>>> 13edb8a3
-      )+      install_requires=['python-dateutil']
+)